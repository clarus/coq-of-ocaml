--- conflicted
+++ resolved
@@ -70,16 +70,6 @@
       return (Apply (tag, List.combine ts bs))
     end
   | Apply (mpath, ts) ->
-<<<<<<< HEAD
-    let (ts, _) = List.split ts in
-    let* ts = Monad.List.map tag_ty ts in
-    let arg_names = List.map tag_constructor_of ts in
-    let tag = Name.constr_tag |> MixedPath.of_name  in
-    let name = (MixedPath.to_string mpath) in
-    let str_repr = name ^
-                   (List.fold_left (fun acc ty -> acc ^ "_" ^ ty) "" arg_names) in
-    return (Apply (tag, List.combine [String str_repr; typ] [false; false]))
-=======
     let tuple_tag = Name.tuple_tag |> MixedPath.of_name  in
     let is_tuple_tag = mpath = tuple_tag in
     let is_existencial = match mpath with
@@ -97,7 +87,6 @@
       let str_repr = name ^
                      (List.fold_left (fun acc ty -> acc ^ "_" ^ ty) "" arg_names) in
       return (Apply (tag, List.combine [String str_repr; typ] [false; false]))
->>>>>>> c61264fd
   | _ -> return typ
 
 
@@ -588,12 +577,9 @@
       | Path.Pident _ -> true
       | _ -> false in
     let* is_tagged_variant = PathName.is_tagged_variant path in
-<<<<<<< HEAD
-=======
     let is_variable = not native_type && is_pident && List.length typs = 0 in
     (* For unknown reasons a type variable becomes a Tconstr some times (see type of patterns)
        This `if` is to try to figure out if such constructor was supposed to be a variable *)
->>>>>>> c61264fd
     if not is_tagged_variant
     then begin
       let tag_list = tag_no_args typs in
@@ -793,27 +779,16 @@
     if Attribute.has_tag_gadt attributes
     then return @@ tag_all_args params
     else return @@ tag_no_args params
-<<<<<<< HEAD
-  | { type_kind = Type_record (decls, _); type_params = params; _} ->
-=======
   | { type_kind = Type_record (decls, repr); type_params = params; _} ->
->>>>>>> c61264fd
     (* Get the variables from param. Keep ordering *)
     let* (_, _, typ_vars) = of_typs_exprs true params Name.Map.empty in
     let typ_vars = List.map (fun (ty, _) -> ty) typ_vars in
     let decls =  List.map (fun decl -> decl.ld_type) decls in
-<<<<<<< HEAD
-    let* (_, _, new_typ_vars) = of_typs_exprs true decls Name.Map.empty in
-    let new_typ_vars = VarEnv.reorg typ_vars new_typ_vars in
-=======
-
     let* new_typ_vars = if full
       then typed_existential_typs_of_typs decls (tag_no_args decls)
       else let* (_, _, new_typ_vars) = of_typs_exprs true decls Name.Map.empty
         in return new_typ_vars in
     let new_typ_vars = VarEnv.reorg typ_vars new_typ_vars in
-
->>>>>>> c61264fd
     return @@ List.map (fun (_, kind) ->
         match kind with
         | Kind.Tag -> true
