--- conflicted
+++ resolved
@@ -157,13 +157,11 @@
 let of_ident_raw (i : Ident.t) : t =
   of_string_raw (Ident.name i)
 
-<<<<<<< HEAD
 let of_last_path (p : Path.t) : t =
   of_string_raw (Path.last p)
-=======
+
 let of_strings (is_value : bool) (path : string list) : t Monad.t =
   of_string is_value (String.concat "_" path)
->>>>>>> 594a3dde
 
 let to_string (name : t) : string =
   match name with
